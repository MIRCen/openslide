/*
 *  OpenSlide, a library for reading whole slide image files
 *
 *  Copyright (c) 2007-2010 Carnegie Mellon University
 *  All rights reserved.
 *
 *  OpenSlide is free software: you can redistribute it and/or modify
 *  it under the terms of the GNU Lesser General Public License as
 *  published by the Free Software Foundation, version 2.1.
 *
 *  OpenSlide is distributed in the hope that it will be useful,
 *  but WITHOUT ANY WARRANTY; without even the implied warranty of
 *  MERCHANTABILITY or FITNESS FOR A PARTICULAR PURPOSE. See the
 *  GNU Lesser General Public License for more details.
 *
 *  You should have received a copy of the GNU Lesser General Public
 *  License along with OpenSlide. If not, see
 *  <http://www.gnu.org/licenses/>.
 *
 */

/*
 * Generic TIFF support
 *
 * quickhash comes from what the TIFF backend does
 *
 */

#include <config.h>

#include "openslide-private.h"

#include <glib.h>
#include <string.h>
#include <stdlib.h>
#include <tiffio.h>
#include <errno.h>

#ifdef HAVE_INTTYPES_H
#include <inttypes.h>
#endif

struct layer {
  int32_t layer_number;
  int64_t width;
};

static int width_compare(gconstpointer a, gconstpointer b) {
<<<<<<< HEAD
  const struct layer *la = (layer*)a;
  const struct layer *lb = (layer*)b;
=======
  const struct layer *la = (const struct layer *) a;
  const struct layer *lb = (const struct layer *) b;
>>>>>>> ce6fe76d

  if (la->width > lb->width) {
    return -1;
  } else if (la->width == lb->width) {
    return 0;
  } else {
    return 1;
  }
}

bool _openslide_try_generic_tiff(openslide_t *osr, TIFF *tiff,
				 struct _openslide_hash *quickhash1) {
  GList *layer_list = NULL;

  if (!TIFFIsTiled(tiff)) {
    goto FAIL; // not tiled
  }

  {
    if (osr) {
      g_hash_table_insert(osr->properties,
        g_strdup(OPENSLIDE_PROPERTY_NAME_VENDOR),
        g_strdup("generic-tiff"));
    }

    // accumulate tiled layers
    int current_layer = 0;
    int layer_count = 0;
    do {
      if (TIFFIsTiled(tiff)) {
        // get width
        uint32_t width;
        if (!TIFFGetField(tiff, TIFFTAG_IMAGEWIDTH, &width)) {
          // oh no
          continue;
        }

        // confirm it is either the first image, or reduced-resolution
        if (current_layer != 0) {
          uint32_t subfiletype;
          if (!TIFFGetField(tiff, TIFFTAG_SUBFILETYPE, &subfiletype)) {
            continue;
          }

          if (!(subfiletype & FILETYPE_REDUCEDIMAGE)) {
            continue;
          }
        }

        // verify that we can read this compression (hard fail if not)
        uint16_t compression;
        if (!TIFFGetField(tiff, TIFFTAG_COMPRESSION, &compression)) {
          g_warning("Can't read compression scheme");
          goto FAIL;
        };
        if (!TIFFIsCODECConfigured(compression)) {
          g_warning("Unsupported TIFF compression: %" PRIu16, compression);
          goto FAIL;
        }

        // push into list
        struct layer *l = g_slice_new(struct layer);
        l->layer_number = current_layer;
        l->width = width;
        layer_list = g_list_prepend(layer_list, l);
        layer_count++;
      }
      current_layer++;
    } while (TIFFReadDirectory(tiff));

    // sort tiled layers
    layer_list = g_list_sort(layer_list, width_compare);

    // copy layers in, while deleting the list
    int32_t *layers = g_new(int32_t, layer_count);
    for (int i = 0; i < layer_count; i++) {
      struct layer *l = (layer*)layer_list->data;
      layer_list = g_list_delete_link(layer_list, layer_list);

      layers[i] = l->layer_number;
      g_slice_free(struct layer, l);
    }
<<<<<<< HEAD
=======
    current_layer++;
  } while (TIFFReadDirectory(tiff));

  // sort tiled layers
  layer_list = g_list_sort(layer_list, width_compare);

  // copy layers in, while deleting the list
  int32_t *layers = g_new(int32_t, layer_count);
  for (int i = 0; i < layer_count; i++) {
    struct layer *l = (struct layer *) layer_list->data;
    layer_list = g_list_delete_link(layer_list, layer_list);
>>>>>>> ce6fe76d

    g_assert(layer_list == NULL);

    // all set, load up the TIFF-specific ops
    _openslide_add_tiff_ops(osr, tiff,
      0, NULL,
      layer_count, layers,
      _openslide_generic_tiff_tilereader,
      quickhash1);


    return true;
  }

 FAIL:
  // free the layer list
  for (GList *i = layer_list; i != NULL; i = g_list_delete_link(i, i)) {
    g_slice_free(struct layer, i->data);
  }

  return false;
}<|MERGE_RESOLUTION|>--- conflicted
+++ resolved
@@ -46,13 +46,8 @@
 };
 
 static int width_compare(gconstpointer a, gconstpointer b) {
-<<<<<<< HEAD
-  const struct layer *la = (layer*)a;
-  const struct layer *lb = (layer*)b;
-=======
   const struct layer *la = (const struct layer *) a;
   const struct layer *lb = (const struct layer *) b;
->>>>>>> ce6fe76d
 
   if (la->width > lb->width) {
     return -1;
@@ -129,26 +124,12 @@
     // copy layers in, while deleting the list
     int32_t *layers = g_new(int32_t, layer_count);
     for (int i = 0; i < layer_count; i++) {
-      struct layer *l = (layer*)layer_list->data;
+      struct layer *l = (struct layer *)layer_list->data;
       layer_list = g_list_delete_link(layer_list, layer_list);
 
       layers[i] = l->layer_number;
       g_slice_free(struct layer, l);
     }
-<<<<<<< HEAD
-=======
-    current_layer++;
-  } while (TIFFReadDirectory(tiff));
-
-  // sort tiled layers
-  layer_list = g_list_sort(layer_list, width_compare);
-
-  // copy layers in, while deleting the list
-  int32_t *layers = g_new(int32_t, layer_count);
-  for (int i = 0; i < layer_count; i++) {
-    struct layer *l = (struct layer *) layer_list->data;
-    layer_list = g_list_delete_link(layer_list, layer_list);
->>>>>>> ce6fe76d
 
     g_assert(layer_list == NULL);
 
